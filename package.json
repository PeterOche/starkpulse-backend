--- conflicted
+++ resolved
@@ -44,13 +44,9 @@
     "bull": "^4.16.5",
     "cache-manager": "^6.4.3",
     "class-transformer": "^0.5.1",
-<<<<<<< HEAD
     "class-validator": "^0.14.2",
     "helmet": "^8.1.0",
-=======
-    "class-validator": "^0.14.1",
     "cookie-parser": "^1.4.7",
->>>>>>> 7d9bafca
     "ioredis": "^5.6.1",
     "joi": "^17.13.3",
     "nest-winston": "^1.10.2",
