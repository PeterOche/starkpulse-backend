--- conflicted
+++ resolved
@@ -26,11 +26,8 @@
 import { NewsModule } from './news/news.module';
 import { MarketDataModule } from './market-data/market-data.module';
 import { CacheWarmupService } from './common/cache/cache-warmup.service';
-<<<<<<< HEAD
+import { SecurityModule } from './common/security/security.module';
 import { MonitoringModule } from './monitoring/monitoring.module';
-=======
-import { SecurityModule } from './common/security/security.module';
->>>>>>> f31e8b29
 
 @Module({
   imports: [
@@ -56,11 +53,8 @@
     MarketDataModule,
     NewsModule,
     MarketModule,
-<<<<<<< HEAD
+    SecurityModule,
     MonitoringModule,
-=======
-    SecurityModule,
->>>>>>> f31e8b29
   ],
   providers: [CacheWarmupService],
 })
