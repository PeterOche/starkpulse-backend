import { Module, MiddlewareConsumer, NestModule } from '@nestjs/common';
import { ConfigModule } from '@nestjs/config';
import { DatabaseModule } from './database/database.module';
import { HealthModule } from './health/health.module';
import { AuthModule } from './auth/auth.module';
import { BlockchainModule } from './blockchain/blockchain.module';
import { RequestLoggerMiddleware } from './common/middleware/request-logger.middleware';
import { EventEmitterModule } from '@nestjs/event-emitter';
import { PortfolioModule } from './portfolio/portfolio.module';
import { AnalyticsModule } from './analytics/analytics.module';
import { PriceModule } from './price/price.module';
import { ScheduleModule } from '@nestjs/schedule';
import { NotificationsModule } from './notifications/notifications.module';
import { TransactionsModule } from './transactions/transactions.module';
import { UsersModule } from './users/users.module';
import { PreferencesModule } from './preferences/module/preferences.module';
import { SessionModule } from './session/session.module';
<<<<<<< HEAD
import { MarketModule } from './market/market.module';
=======
import { NewsModule } from './news/news.module';
import { MarketDataModule } from './market-data/market-data.module';

>>>>>>> a4a7cc07

@Module({
  imports: [
    ConfigModule.forRoot({
      isGlobal: true,
      cache: true,
      envFilePath: '.env',
    }),
    ScheduleModule.forRoot(),
    EventEmitterModule.forRoot(),
    DatabaseModule,
    HealthModule,
    AuthModule,
    PreferencesModule,
    SessionModule,
    PortfolioModule,
    AnalyticsModule,
    BlockchainModule,
    PriceModule,
    NotificationsModule,
    TransactionsModule,
    UsersModule,
    BlockchainModule,
    MarketDataModule,
    EventEmitterModule.forRoot(),
<<<<<<< HEAD
    MarketModule,
=======
    NewsModule,
>>>>>>> a4a7cc07
    // Add other modules here as needed
  ],
})
export class AppModule implements NestModule {
  configure(consumer: MiddlewareConsumer) {
    consumer.apply(RequestLoggerMiddleware).forRoutes('*');
  }
}<|MERGE_RESOLUTION|>--- conflicted
+++ resolved
@@ -15,13 +15,9 @@
 import { UsersModule } from './users/users.module';
 import { PreferencesModule } from './preferences/module/preferences.module';
 import { SessionModule } from './session/session.module';
-<<<<<<< HEAD
 import { MarketModule } from './market/market.module';
-=======
 import { NewsModule } from './news/news.module';
 import { MarketDataModule } from './market-data/market-data.module';
-
->>>>>>> a4a7cc07
 
 @Module({
   imports: [
@@ -44,15 +40,9 @@
     NotificationsModule,
     TransactionsModule,
     UsersModule,
-    BlockchainModule,
     MarketDataModule,
-    EventEmitterModule.forRoot(),
-<<<<<<< HEAD
+    NewsModule,
     MarketModule,
-=======
-    NewsModule,
->>>>>>> a4a7cc07
-    // Add other modules here as needed
   ],
 })
 export class AppModule implements NestModule {
