--- conflicted
+++ resolved
@@ -9,11 +9,8 @@
   OneToMany,
 } from 'typeorm';
 import * as bcrypt from 'bcrypt';
-<<<<<<< HEAD
 import { PortfolioSnapshot } from 'src/portfolio/entities/portfolio.entity';
-=======
 import { PortfolioAsset } from 'src/portfolio/entities/portfolio-asset.entity';
->>>>>>> db38a948
 
 @Entity('users')
 export class User {
