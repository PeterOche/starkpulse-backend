import {
  Entity,
  PrimaryGeneratedColumn,
  Column,
  OneToOne,
  JoinColumn,
  CreateDateColumn,
  UpdateDateColumn,
} from 'typeorm';
<<<<<<< HEAD
import { User } from '../../users/users.entity';
=======
import { User } from 'src/users/users.entity';
>>>>>>> 7d9bafca

@Entity()
export class NotificationPreference {
  @PrimaryGeneratedColumn('uuid')
  id: string;

  @OneToOne(() => User)
  @JoinColumn({ name: 'userId' })
  user: User;

  @Column()
  userId: string;

  // Channel preferences
  @Column({ default: true })
  inApp: boolean;

  @Column({ default: false })
  email: boolean;

  @Column({ default: false })
  push: boolean;
<<<<<<< HEAD

  @Column({ default: false })
  sms: boolean;
=======
>>>>>>> 7d9bafca

  // Notification type preferences
  @Column({ default: true })
  transactionStatusChanges: boolean;

  @Column({ default: true })
  transactionErrors: boolean;

  @Column({ default: true })
  transactionConfirmations: boolean;

  @Column({ default: true })
  securityAlerts: boolean;

  @Column({ default: true })
  priceAlerts: boolean;

  @Column({ default: true })
  portfolioUpdates: boolean;

  @Column({ default: true })
  newsUpdates: boolean;

  @Column({ default: true })
  systemAnnouncements: boolean;
<<<<<<< HEAD

  // Frequency & Quiet Hours
  @Column({
    type: 'enum',
    enum: ['immediate', 'daily', 'weekly', 'never'],
    default: 'immediate',
  })
  emailFrequency: 'immediate' | 'daily' | 'weekly' | 'never';

  @Column({
    type: 'enum',
    enum: ['immediate', 'daily', 'weekly', 'never'],
    default: 'immediate',
  })
  pushFrequency: 'immediate' | 'daily' | 'weekly' | 'never';

  @Column({ type: 'boolean', default: false })
  enableQuietHours: boolean;

  @Column({ type: 'varchar', length: 5, nullable: true })
  quietHoursStart?: string;

  @Column({ type: 'varchar', length: 5, nullable: true })
  quietHoursEnd?: string;

  @Column({ type: 'boolean', default: false })
  quietHoursExceptUrgent: boolean;
=======
>>>>>>> 7d9bafca

  @CreateDateColumn()
  createdAt: Date;

  @UpdateDateColumn()
  updatedAt: Date;
}<|MERGE_RESOLUTION|>--- conflicted
+++ resolved
@@ -7,11 +7,8 @@
   CreateDateColumn,
   UpdateDateColumn,
 } from 'typeorm';
-<<<<<<< HEAD
 import { User } from '../../users/users.entity';
-=======
-import { User } from 'src/users/users.entity';
->>>>>>> 7d9bafca
+
 
 @Entity()
 export class NotificationPreference {
@@ -34,12 +31,9 @@
 
   @Column({ default: false })
   push: boolean;
-<<<<<<< HEAD
 
   @Column({ default: false })
   sms: boolean;
-=======
->>>>>>> 7d9bafca
 
   // Notification type preferences
   @Column({ default: true })
@@ -65,7 +59,6 @@
 
   @Column({ default: true })
   systemAnnouncements: boolean;
-<<<<<<< HEAD
 
   // Frequency & Quiet Hours
   @Column({
@@ -93,8 +86,6 @@
 
   @Column({ type: 'boolean', default: false })
   quietHoursExceptUrgent: boolean;
-=======
->>>>>>> 7d9bafca
 
   @CreateDateColumn()
   createdAt: Date;
