import { registerAs } from '@nestjs/config';
import { RateLimitStrategy } from '../common/enums/rate-limit.enum';


export const starknetConfig = () => ({
  starknet: {
    rpcUrl: process.env.STARKNET_RPC_URL || 'https://rpc.starknet.io',
    network: process.env.STARKNET_NETWORK || 'mainnet',
  },
<<<<<<< HEAD
  logging: {
    level: process.env.LOG_LEVEL || 'info',
    format: process.env.LOG_FORMAT || 'json',
    directory: process.env.LOG_DIRECTORY || 'logs',
    maxSize: process.env.LOG_MAX_SIZE || '10m',
    maxFiles: process.env.LOG_MAX_FILES || '7d',
    environment: process.env.NODE_ENV || 'development',
  },
});
=======
});


export default registerAs('rateLimit', () => ({
  default: {
    windowMs: parseInt(process.env.RATE_LIMIT_WINDOW_MS || '', 10) || 60000, 
    max: parseInt(process.env.RATE_LIMIT_MAX || '', 10) || 100, 
    message:
      process.env.RATE_LIMIT_MESSAGE ||
      'Too many requests, please try again later.',
    statusCode: 429,
    headers: true,
    skipSuccessfulRequests: false,
    skipFailedRequests: false,
  },

  global: {
    windowMs: parseInt(process.env.GLOBAL_RATE_LIMIT_WINDOW_MS || '', 10) || 60000,
    max: parseInt(process.env.GLOBAL_RATE_LIMIT_MAX || '', 10) || 10000, 
    message: 'System is experiencing high load, please try again later.',
  },

  perUser: {
    windowMs:
      parseInt(process.env.USER_RATE_LIMIT_WINDOW_MS || '', 10) || 60000,
    max: parseInt(process.env.USER_RATE_LIMIT_MAX || '', 10) || 100,
  },

  perIp: {
    windowMs: parseInt(process.env.IP_RATE_LIMIT_WINDOW_MS || '', 10) || 60000,
    max: parseInt(process.env.IP_RATE_LIMIT_MAX || '', 10) || 50,
  },

  endpoints: {
    'POST:/api/v1/auth/login': {
      windowMs: 15 * 60 * 1000,
      max: 5,
      message: 'Too many login attempts, please try again later.',
    },
    'POST:/api/v1/auth/register': {
      windowMs: 60 * 60 * 1000,
      max: 3,
      message: 'Too many registration attempts, please try again later.',
    },
    'POST:/api/v1/auth/forgot-password': {
      windowMs: 60 * 60 * 1000,
      max: 3,
    },

    'POST:/api/v1/groups/*/messages': {
      windowMs: 60 * 1000,
      max: 30,
      message: 'You are sending messages too quickly.',
    },
    'POST:/api/v1/groups': {
      windowMs: 60 * 60 * 1000,
      max: 10,
    },
    'DELETE:/api/v1/groups/*': {
      windowMs: 60 * 60 * 1000,
      max: 5,
    },

    'POST:/api/v1/files/upload': {
      windowMs: 60 * 1000,
      max: 10,
      message: 'Too many file uploads, please wait before uploading again.',
    },

    'GET:/api/v1/search': {
      windowMs: 60 * 1000,
      max: 60,
    },
  },

  adaptive: {
    baseLimit: 100,
    maxLimit: 200,
    minLimit: 20,
    increaseThreshold: 80,
    decreaseThreshold: 30,
    adjustmentFactor: 0.1,
  },

  trusted: {
    userIds:
      process.env.TRUSTED_USER_IDS?.split(',').map((id) => parseInt(id, 10)) ||
      [],
    roles: process.env.TRUSTED_ROLES?.split(',') || ['admin', 'moderator'],
    ipAddresses: process.env.TRUSTED_IPS?.split(',') || [],
    bypassFactor: parseFloat(process.env.TRUSTED_BYPASS_FACTOR || '') || 10,
  },

  store: {
    type: process.env.RATE_LIMIT_STORE_TYPE || 'memory',
    redis: {
      host: process.env.REDIS_HOST || 'localhost',
      port: parseInt(process.env.REDIS_PORT || '', 10) || 6379,
      password: process.env.REDIS_PASSWORD,
      db: parseInt(process.env.REDIS_RATE_LIMIT_DB || '', 10) || 1,
    },
  },

  strategy:
    (process.env.RATE_LIMIT_STRATEGY as RateLimitStrategy) ||
    RateLimitStrategy.FIXED_WINDOW,

  monitoring: {
    enabled: process.env.RATE_LIMIT_MONITORING_ENABLED === 'true',
    alertThreshold:
      parseFloat(process.env.RATE_LIMIT_ALERT_THRESHOLD || '0.8') || 0.8,
    logLevel: process.env.RATE_LIMIT_LOG_LEVEL || 'warn',
  },
}));
>>>>>>> 6ddb449d
<|MERGE_RESOLUTION|>--- conflicted
+++ resolved
@@ -7,7 +7,6 @@
     rpcUrl: process.env.STARKNET_RPC_URL || 'https://rpc.starknet.io',
     network: process.env.STARKNET_NETWORK || 'mainnet',
   },
-<<<<<<< HEAD
   logging: {
     level: process.env.LOG_LEVEL || 'info',
     format: process.env.LOG_FORMAT || 'json',
@@ -16,8 +15,6 @@
     maxFiles: process.env.LOG_MAX_FILES || '7d',
     environment: process.env.NODE_ENV || 'development',
   },
-});
-=======
 });
 
 
@@ -131,5 +128,4 @@
       parseFloat(process.env.RATE_LIMIT_ALERT_THRESHOLD || '0.8') || 0.8,
     logLevel: process.env.RATE_LIMIT_LOG_LEVEL || 'warn',
   },
-}));
->>>>>>> 6ddb449d
+}));